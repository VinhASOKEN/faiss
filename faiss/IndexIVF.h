/*
 * Copyright (c) Meta Platforms, Inc. and affiliates.
 *
 * This source code is licensed under the MIT license found in the
 * LICENSE file in the root directory of this source tree.
 */

// -*- c++ -*-

#ifndef FAISS_INDEX_IVF_H
#define FAISS_INDEX_IVF_H

#include <stdint.h>
#include <memory>
#include <unordered_map>
#include <vector>

#include <faiss/Clustering.h>
#include <faiss/Index.h>
#include <faiss/impl/IDSelector.h>
#include <faiss/impl/platform_macros.h>
#include <faiss/invlists/DirectMap.h>
#include <faiss/invlists/InvertedLists.h>
#include <faiss/utils/Heap.h>

namespace faiss {

/** Encapsulates a quantizer object for the IndexIVF
 *
 * The class isolates the fields that are independent of the storage
 * of the lists (especially training)
 */
struct Level1Quantizer {
    /// quantizer that maps vectors to inverted lists
    Index* quantizer = nullptr;

    /// number of inverted lists
    size_t nlist = 0;

    /**
     * = 0: use the quantizer as index in a kmeans training
     * = 1: just pass on the training set to the train() of the quantizer
     * = 2: kmeans training on a flat index + add the centroids to the quantizer
     */
    char quantizer_trains_alone = 0;
    bool own_fields = false; ///< whether object owns the quantizer

    ClusteringParameters cp; ///< to override default clustering params
    /// to override index used during clustering
    Index* clustering_index = nullptr;

    /// Trains the quantizer and calls train_residual to train sub-quantizers
    void train_q1(
            size_t n,
            const float* x,
            bool verbose,
            MetricType metric_type);

    /// compute the number of bytes required to store list ids
    size_t coarse_code_size() const;
    void encode_listno(idx_t list_no, uint8_t* code) const;
    idx_t decode_listno(const uint8_t* code) const;

    Level1Quantizer(Index* quantizer, size_t nlist);

    Level1Quantizer();

    ~Level1Quantizer();
};

struct SearchParametersIVF : SearchParameters {
    size_t nprobe = 1;    ///< number of probes at query time
    size_t max_codes = 0; ///< max nb of codes to visit to do a query
    SearchParameters* quantizer_params = nullptr;
    /// context object to pass to InvertedLists
    void* inverted_list_context = nullptr;

    virtual ~SearchParametersIVF() {}
};

// the new convention puts the index type after SearchParameters
using IVFSearchParameters = SearchParametersIVF;

struct InvertedListScanner;
struct IndexIVFStats;
struct CodePacker;

struct IndexIVFInterface : Level1Quantizer {
    size_t nprobe = 1;    ///< number of probes at query time
    size_t max_codes = 0; ///< max nb of codes to visit to do a query

    explicit IndexIVFInterface(Index* quantizer = nullptr, size_t nlist = 0)
            : Level1Quantizer(quantizer, nlist) {}

    /** search a set of vectors, that are pre-quantized by the IVF
     *  quantizer. Fill in the corresponding heaps with the query
     *  results. The default implementation uses InvertedListScanners
     *  to do the search.
     *
     * @param n      nb of vectors to query
     * @param x      query vectors, size nx * d
     * @param assign coarse quantization indices, size nx * nprobe
     * @param centroid_dis
     *               distances to coarse centroids, size nx * nprobe
     * @param distance
     *               output distances, size n * k
     * @param labels output labels, size n * k
     * @param store_pairs store inv list index + inv list offset
     *                     instead in upper/lower 32 bit of result,
     *                     instead of ids (used for reranking).
     * @param params used to override the object's search parameters
     * @param stats  search stats to be updated (can be null)
     */
    virtual void search_preassigned(
            idx_t n,
            const float* x,
            idx_t k,
            const idx_t* assign,
            const float* centroid_dis,
            float* distances,
            idx_t* labels,
            bool store_pairs,
            const IVFSearchParameters* params = nullptr,
            IndexIVFStats* stats = nullptr) const = 0;
    
    virtual void search_preassigned_with_one_attribute(
            idx_t n,
            const float* x,
            const float lower_attribute,
            const float upper_attribute,
            idx_t k,
            const idx_t* assign,
            const float* centroid_dis,
            float* distances,
            idx_t* labels,
            float* out_attrs,
            bool store_pairs,
            const IVFSearchParameters* params = nullptr,
            IndexIVFStats* stats = nullptr) const = 0;

    virtual void search_preassigned_with_two_attribute(
            idx_t n,
            const float* x,
            const float lower_attribute_first,
            const float upper_attribute_first,
            const float lower_attribute_second,
            const float upper_attribute_second,
            idx_t k,
            const idx_t* assign,
            const float* centroid_dis,
            float* distances,
            idx_t* labels,
            float* out_attrs_first,
            float* out_attrs_second,
            bool store_pairs,
            const IVFSearchParameters* params = nullptr,
            IndexIVFStats* stats = nullptr) const = 0;

    /** Range search a set of vectors, that are pre-quantized by the IVF
     *  quantizer. Fill in the RangeSearchResults results. The default
     * implementation uses InvertedListScanners to do the search.
     *
     * @param n      nb of vectors to query
     * @param x      query vectors, size nx * d
     * @param assign coarse quantization indices, size nx * nprobe
     * @param centroid_dis
     *               distances to coarse centroids, size nx * nprobe
     * @param result Output results
     * @param store_pairs store inv list index + inv list offset
     *                     instead in upper/lower 32 bit of result,
     *                     instead of ids (used for reranking).
     * @param params used to override the object's search parameters
     * @param stats  search stats to be updated (can be null)
     */
    virtual void range_search_preassigned(
            idx_t nx,
            const float* x,
            float radius,
            const idx_t* keys,
            const float* coarse_dis,
            RangeSearchResult* result,
            bool store_pairs = false,
            const IVFSearchParameters* params = nullptr,
            IndexIVFStats* stats = nullptr) const = 0;

    virtual ~IndexIVFInterface() {}
};

/** Index based on a inverted file (IVF)
 *
 * In the inverted file, the quantizer (an Index instance) provides a
 * quantization index for each vector to be added. The quantization
 * index maps to a list (aka inverted list or posting list), where the
 * id of the vector is stored.
 *
 * The inverted list object is required only after trainng. If none is
 * set externally, an ArrayInvertedLists is used automatically.
 *
 * At search time, the vector to be searched is also quantized, and
 * only the list corresponding to the quantization index is
 * searched. This speeds up the search by making it
 * non-exhaustive. This can be relaxed using multi-probe search: a few
 * (nprobe) quantization indices are selected and several inverted
 * lists are visited.
 *
 * Sub-classes implement a post-filtering of the index that refines
 * the distance estimation from the query to databse vectors.
 */
struct IndexIVF : Index, IndexIVFInterface {
    /// Access to the actual data
    InvertedLists* invlists = nullptr;
    bool own_invlists = false;

    size_t code_size = 0; ///< code size per vector in bytes
    static const size_t attr_size = sizeof(float);

    /** Parallel mode determines how queries are parallelized with OpenMP
     *
     * 0 (default): split over queries
     * 1: parallelize over inverted lists
     * 2: parallelize over both
     * 3: split over queries with a finer granularity
     *
     * PARALLEL_MODE_NO_HEAP_INIT: binary or with the previous to
     * prevent the heap to be initialized and finalized
     */
    int parallel_mode = 0;
    const int PARALLEL_MODE_NO_HEAP_INIT = 1024;

    /** optional map that maps back ids to invlist entries. This
     *  enables reconstruct() */
    DirectMap direct_map;

    /// do the codes in the invlists encode the vectors relative to the
    /// centroids?
    bool by_residual = true;

    /** The Inverted file takes a quantizer (an Index) on input,
     * which implements the function mapping a vector to a list
     * identifier.
     */
    IndexIVF(
            Index* quantizer,
            size_t d,
            size_t nlist,
            size_t code_size,
            MetricType metric = METRIC_L2);

    IndexIVF(
            Index* quantizer,
            size_t d,
            size_t nlist,
            size_t code_size,
            bool is_include_one_attribute,
            MetricType metric = METRIC_L2);

    IndexIVF(
            Index* quantizer,
            size_t d,
            size_t nlist,
            size_t code_size,
            bool is_include_two_attribute,
            bool mode_two,
            MetricType metric = METRIC_L2);

    void reset() override;

    /// Trains the quantizer and calls train_encoder to train sub-quantizers
    void train(idx_t n, const float* x) override;

    /// Calls add_with_ids with NULL ids
    void add(idx_t n, const float* x) override;
    void add_with_one_attribute(idx_t n, const float* x, const float* attr) override;
    void add_with_two_attribute(idx_t n, const float* x, const float* attr_first, const float* attr_second) override;

    /// default implementation that calls encode_vectors
    void add_with_ids(idx_t n, const float* x, const idx_t* xids) override;
    void add_with_ids_with_one_attribute(idx_t n, const float* x, const float* attr, const idx_t* xids) override;
    void add_with_ids_with_two_attribute(idx_t n, const float* x, const float* attr_first, const float* attr_second, const idx_t* xids) override;

    /** Implementation of vector addition where the vector assignments are
     * predefined. The default implementation hands over the code extraction to
     * encode_vectors.
     *
     * @param precomputed_idx    quantization indices for the input vectors
     * (size n)
     */
    virtual void add_core(
            idx_t n,
            const float* x,
            const idx_t* xids,
            const idx_t* precomputed_idx,
            void* inverted_list_context = nullptr);

    virtual void add_core_with_one_attribute(
            idx_t n,
            const float* x,
            const float* attr,
            const idx_t* xids,
            const idx_t* precomputed_idx,
            void* inverted_list_context = nullptr);

    virtual void add_core_with_two_attribute(
            idx_t n,
            const float* x,
            const float* attr_first,
            const float* attr_second,
            const idx_t* xids,
            const idx_t* precomputed_idx,
            void* inverted_list_context = nullptr);      
        
    /** Encodes a set of vectors as they would appear in the inverted lists
     *
     * @param list_nos   inverted list ids as returned by the
     *                   quantizer (size n). -1s are ignored.
     * @param codes      output codes, size n * code_size
     * @param include_listno
     *                   include the list ids in the code (in this case add
     *                   ceil(log8(nlist)) to the code size)
     */
    virtual void encode_vectors(
            idx_t n,
            const float* x,
            const idx_t* list_nos,
            uint8_t* codes,
            bool include_listno = false) const = 0;

    virtual void encode_vectors_with_one_attribute(
            idx_t n,
            const float* x,
            const float* attr,
            const idx_t* list_nos,
            uint8_t* codes,
            uint8_t* attributes,
            bool include_listno = false) const;

    virtual void encode_vectors_with_two_attribute(
            idx_t n,
            const float* x,
            const float* attr_first,
            const float* attr_second,
            const idx_t* list_nos,
            uint8_t* codes,
            uint8_t* attributes_first,
            uint8_t* attributes_second,
            bool include_listno = false) const;

    /** Add vectors that are computed with the standalone codec
     *
     * @param codes  codes to add size n * sa_code_size()
     * @param xids   corresponding ids, size n
     */
<<<<<<< HEAD
    void add_sa_codes(idx_t n, const uint8_t* codes, const idx_t* xids);
    void add_sa_codes(idx_t n, const uint8_t* codes, const uint8_t* attributes, const idx_t* xids);
    void add_sa_codes(idx_t n, const uint8_t* codes, const uint8_t* attributes_first, const uint8_t* attributes_second, const idx_t* xids);
=======
    void add_sa_codes(idx_t n, const uint8_t* codes, const idx_t* xids)
            override;
>>>>>>> acaa01f3

    /** Train the encoder for the vectors.
     *
     * If by_residual then it is called with residuals and corresponding assign
     * array, otherwise x is the raw training vectors and assign=nullptr */
    virtual void train_encoder(idx_t n, const float* x, const idx_t* assign);

    /// can be redefined by subclasses to indicate how many training vectors
    /// they need
    virtual idx_t train_encoder_num_vectors() const;

    void set_is_include_one_attribute();
    bool get_is_include_one_attribute();

    void set_is_include_two_attribute();
    bool get_is_include_two_attribute();

    void search_preassigned(
            idx_t n,
            const float* x,
            idx_t k,
            const idx_t* assign,
            const float* centroid_dis,
            float* distances,
            idx_t* labels,
            bool store_pairs,
            const IVFSearchParameters* params = nullptr,
            IndexIVFStats* stats = nullptr) const override;

    void search_preassigned_with_one_attribute(
            idx_t n,
            const float* x,
            const float lower_attribute,
            const float upper_attribute,
            idx_t k,
            const idx_t* assign,
            const float* centroid_dis,
            float* distances,
            idx_t* labels,
            float* out_attrs,
            bool store_pairs,
            const IVFSearchParameters* params = nullptr,
            IndexIVFStats* stats = nullptr) const override;

    void search_preassigned_with_two_attribute(
            idx_t n,
            const float* x,
            const float lower_attribute_first,
            const float upper_attribute_first,
            const float lower_attribute_second,
            const float upper_attribute_second,
            idx_t k,
            const idx_t* assign,
            const float* centroid_dis,
            float* distances,
            idx_t* labels,
            float* out_attrs_first,
            float* out_attrs_second,
            bool store_pairs,
            const IVFSearchParameters* params = nullptr,
            IndexIVFStats* stats = nullptr) const override;

    void range_search_preassigned(
            idx_t nx,
            const float* x,
            float radius,
            const idx_t* keys,
            const float* coarse_dis,
            RangeSearchResult* result,
            bool store_pairs = false,
            const IVFSearchParameters* params = nullptr,
            IndexIVFStats* stats = nullptr) const override;

    /** assign the vectors, then call search_preassign */
    void search(
            idx_t n,
            const float* x,
            idx_t k,
            float* distances,
            idx_t* labels,
            const SearchParameters* params = nullptr) const override;
        
    void search_with_one_attribute(
            idx_t n,
            const float* x,
            const float lower_attribute,
            const float upper_attribute,
            idx_t k,
            float* distances,
            idx_t* labels,
            float* out_attrs,
            const SearchParameters* params = nullptr) const override;

    void search_with_two_attribute(
            idx_t n,
            const float* x,
            const float lower_attribute_first,
            const float upper_attribute_first,
            const float lower_attribute_second,
            const float upper_attribute_second,
            idx_t k,
            float* distances,
            idx_t* labels,
            float* out_attrs_first,
            float* out_attrs_second,
            const SearchParameters* params = nullptr) const override;

    void range_search(
            idx_t n,
            const float* x,
            float radius,
            RangeSearchResult* result,
            const SearchParameters* params = nullptr) const override;

    /** Get a scanner for this index (store_pairs means ignore labels)
     *
     * The default search implementation uses this to compute the distances
     */
    virtual InvertedListScanner* get_InvertedListScanner(
            bool store_pairs = false,
            const IDSelector* sel = nullptr) const;

    /** reconstruct a vector. Works only if maintain_direct_map is set to 1 or 2
     */
    void reconstruct(idx_t key, float* recons) const override;
    void reconstruct_one_attribute(idx_t key, float* recons_attr) const override;
    void reconstruct_two_attribute(idx_t key, float* recons_attr_first, float* recons_attr_second) const override;

    /** Update a subset of vectors.
     *
     * The index must have a direct_map
     *
     * @param nv     nb of vectors to update
     * @param idx    vector indices to update, size nv
     * @param v      vectors of new values, size nv*d
     */
    virtual void update_vectors(int nv, const idx_t* idx, const float* v);

    /** Reconstruct a subset of the indexed vectors.
     *
     * Overrides default implementation to bypass reconstruct() which requires
     * direct_map to be maintained.
     *
     * @param i0     first vector to reconstruct
     * @param ni     nb of vectors to reconstruct
     * @param recons output array of reconstructed vectors, size ni * d
     */
    void reconstruct_n(idx_t i0, idx_t ni, float* recons) const override;
    void reconstruct_n_one_attribute(idx_t i0, idx_t ni, float* recons_attr) const override;
    void reconstruct_n_two_attribute(idx_t i0, idx_t ni, float* recons_attr_first, float* recons_attr_second) const override;
    
    /** Similar to search, but also reconstructs the stored vectors (or an
     * approximation in the case of lossy coding) for the search results.
     *
     * Overrides default implementation to avoid having to maintain direct_map
     * and instead fetch the code offsets through the `store_pairs` flag in
     * search_preassigned().
     *
     * @param recons      reconstructed vectors size (n, k, d)
     */
    void search_and_reconstruct(
            idx_t n,
            const float* x,
            idx_t k,
            float* distances,
            idx_t* labels,
            float* recons,
            const SearchParameters* params = nullptr) const override;

    /** Similar to search, but also returns the codes corresponding to the
     * stored vectors for the search results.
     *
     * @param codes      codes (n, k, code_size)
     * @param include_listno
     *                   include the list ids in the code (in this case add
     *                   ceil(log8(nlist)) to the code size)
     */
    void search_and_return_codes(
            idx_t n,
            const float* x,
            idx_t k,
            float* distances,
            idx_t* labels,
            uint8_t* recons,
            bool include_listno = false,
            const SearchParameters* params = nullptr) const;

    /** Reconstruct a vector given the location in terms of (inv list index +
     * inv list offset) instead of the id.
     *
     * Useful for reconstructing when the direct_map is not maintained and
     * the inv list offset is computed by search_preassigned() with
     * `store_pairs` set.
     */
    virtual void reconstruct_from_offset(
            int64_t list_no,
            int64_t offset,
            float* recons) const;

    virtual void reconstruct_one_attribute_from_offset(
            int64_t list_no,
            int64_t offset,
            float* recons_attr) const;

    virtual void reconstruct_two_attribute_from_offset(
            int64_t list_no,
            int64_t offset,
            float* recons_attr_first,
            float* recons_attr_second) const;

    /// Dataset manipulation functions

    size_t remove_ids(const IDSelector& sel) override;

    void check_compatible_for_merge(const Index& otherIndex) const override;

    virtual void merge_from(Index& otherIndex, idx_t add_id) override;

    // returns a new instance of a CodePacker
    virtual CodePacker* get_CodePacker() const;

    /** copy a subset of the entries index to the other index
     * see Invlists::copy_subset_to for the meaning of subset_type
     */
    virtual void copy_subset_to(
            IndexIVF& other,
            InvertedLists::subset_type_t subset_type,
            idx_t a1,
            idx_t a2) const;

    ~IndexIVF() override;

    size_t get_list_size(size_t list_no) const {
        return invlists->list_size(list_no);
    }

    /// are the ids sorted?
    bool check_ids_sorted() const;

    /** initialize a direct map
     *
     * @param new_maintain_direct_map    if true, create a direct map,
     *                                   else clear it
     */
    void make_direct_map(bool new_maintain_direct_map = true);

    void set_direct_map_type(DirectMap::Type type);

    /// replace the inverted lists, old one is deallocated if own_invlists
    void replace_invlists(InvertedLists* il, bool own = false);

    /* The standalone codec interface (except sa_decode that is specific) */
    size_t sa_code_size() const override;
    size_t sa_one_attribute_code_size() const override;
    size_t sa_two_attribute_code_size() const override;

    /** encode a set of vectors
     * sa_encode will call encode_vector with include_listno=true
     * @param n      nb of vectors to encode
     * @param x      the vectors to encode
     * @param bytes  output array for the codes
     * @return nb of bytes written to codes
     */
    void sa_encode(idx_t n, const float* x, uint8_t* bytes) const override;
    void sa_one_attribute_encode(idx_t n, const float* attr, uint8_t* bytes) const override;
    void sa_two_attribute_encode(idx_t n, const float* attr_first, const float* attr_second, uint8_t* bytes_first, uint8_t* bytes_second) const override;

    IndexIVF();
};

struct RangeQueryResult;

/** Object that handles a query. The inverted lists to scan are
 * provided externally. The object has a lot of state, but
 * distance_to_code and scan_codes can be called in multiple
 * threads */
struct InvertedListScanner {
    idx_t list_no = -1;    ///< remember current list
    bool keep_max = false; ///< keep maximum instead of minimum
    /// store positions in invlists rather than labels
    bool store_pairs;

    /// search in this subset of ids
    const IDSelector* sel;

    InvertedListScanner(
            bool store_pairs = false,
            const IDSelector* sel = nullptr)
            : store_pairs(store_pairs), sel(sel) {}

    /// used in default implementation of scan_codes
    size_t code_size = 0;

    /// from now on we handle this query.
    virtual void set_query(const float* query_vector) = 0;

    /// following codes come from this inverted list
    virtual void set_list(idx_t list_no, float coarse_dis) = 0;

    /// compute a single query-to-code distance
    virtual float distance_to_code(const uint8_t* code) const = 0;

    /** scan a set of codes, compute distances to current query and
     * update heap of results if necessary. Default implementation
     * calls distance_to_code.
     *
     * @param n      number of codes to scan
     * @param codes  codes to scan (n * code_size)
     * @param ids        corresponding ids (ignored if store_pairs)
     * @param distances  heap distances (size k)
     * @param labels     heap labels (size k)
     * @param k          heap size
     * @return number of heap updates performed
     */
    virtual size_t scan_codes(
            size_t n,
            const uint8_t* codes,
            const idx_t* ids,
            float* distances,
            idx_t* labels,
            size_t k) const;

    virtual size_t scan_codes_with_one_attribute(
            size_t n,
            const uint8_t* codes,
            const uint8_t* attributes,
            const float lower_attribute,
            const float upper_attribute,
            const idx_t* ids,
            float* distances,
            idx_t* labels,
            float* out_attrs,
            size_t k) const;

    virtual size_t scan_codes_with_two_attribute(
            size_t n,
            const uint8_t* codes,
            const uint8_t* attributes_first,
            const uint8_t* attributes_second,
            const float lower_attribute_first,
            const float upper_attribute_first,
            const float lower_attribute_second,
            const float upper_attribute_second,
            const idx_t* ids,
            float* distances,
            idx_t* labels,
            float* out_attrs_first,
            float* out_attrs_second,
            size_t k) const;

    // same as scan_codes, using an iterator
    virtual size_t iterate_codes(
            InvertedListsIterator* iterator,
            float* distances,
            idx_t* labels,
            size_t k,
            size_t& list_size) const;

    virtual size_t iterate_codes_one_attribute(
            InvertedListsIterator* iterator,
            float* distances,
            idx_t* labels,
            float* out_attrs,
            size_t k,
            size_t& list_size) const;

    virtual size_t iterate_codes_two_attribute(
            InvertedListsIterator* iterator,
            float* distances,
            idx_t* labels,
            float* out_attrs_first,
            float* out_attrs_second,
            size_t k,
            size_t& list_size) const;

    /** scan a set of codes, compute distances to current query and
     * update results if distances are below radius
     *
     * (default implementation fails) */
    virtual void scan_codes_range(
            size_t n,
            const uint8_t* codes,
            const idx_t* ids,
            float radius,
            RangeQueryResult& result) const;

    // same as scan_codes_range, using an iterator
    virtual void iterate_codes_range(
            InvertedListsIterator* iterator,
            float radius,
            RangeQueryResult& result,
            size_t& list_size) const;

    virtual ~InvertedListScanner() {}
};

// whether to check that coarse quantizers are the same
FAISS_API extern bool check_compatible_for_merge_expensive_check;

struct IndexIVFStats {
    size_t nq;                // nb of queries run
    size_t nlist;             // nb of inverted lists scanned
    size_t ndis;              // nb of distances computed
    size_t nheap_updates;     // nb of times the heap was updated
    double quantization_time; // time spent quantizing vectors (in ms)
    double search_time;       // time spent searching lists (in ms)

    IndexIVFStats() {
        reset();
    }
    void reset();
    void add(const IndexIVFStats& other);
};

// global var that collects them all
FAISS_API extern IndexIVFStats indexIVF_stats;

} // namespace faiss

#endif<|MERGE_RESOLUTION|>--- conflicted
+++ resolved
@@ -350,15 +350,10 @@
      * @param codes  codes to add size n * sa_code_size()
      * @param xids   corresponding ids, size n
      */
-<<<<<<< HEAD
     void add_sa_codes(idx_t n, const uint8_t* codes, const idx_t* xids);
     void add_sa_codes(idx_t n, const uint8_t* codes, const uint8_t* attributes, const idx_t* xids);
     void add_sa_codes(idx_t n, const uint8_t* codes, const uint8_t* attributes_first, const uint8_t* attributes_second, const idx_t* xids);
-=======
-    void add_sa_codes(idx_t n, const uint8_t* codes, const idx_t* xids)
-            override;
->>>>>>> acaa01f3
-
+  
     /** Train the encoder for the vectors.
      *
      * If by_residual then it is called with residuals and corresponding assign
